import argparse
import asyncio
import logging
import os
from dataclasses import dataclass
from pathlib import Path

from websockets.asyncio.client import connect
from websockets.exceptions import WebSocketException

from los_client import models
from los_client.__about__ import __version__
from los_client.client import Client
from los_client.config import CLIConfig

logger = logging.getLogger(__name__)


@dataclass
class SatCLI:
    config: CLIConfig
    recv_lock = asyncio.Lock()

    def configure(self, args: argparse.Namespace) -> None:
        if args.solver:
            logger.info(f"Solver paths added: {args.solver}")

        if args.output:
            logger.info(f"Output path set to: {self.config.output}")

        if args.token:
            logger.info(f"Tokens added: {args.token}")

        print(self.config)
        self.config.save_config(args.config)
        # print(self.config)

    async def run(self, config: CLIConfig) -> None:
        if not (
            self.config.solver_pairs
            and self.config.output_path
            and self.config.problem_path
        ):
            logger.error(
                "Error: Please provide all paths (-path, -output, -problem) "
                "before running."
            )
            return

        os.makedirs(self.config.output, exist_ok=True)
        open(self.config.output / self.config.problem_path, "w").close()
        open(self.config.output / self.config.output_path, "w").close()

        logger.info(
            "Configuration confirmed. Ready to register and run the solver."
        )

        sleep_time = 1
        client = Client(config)
        while True:
            try:
                max_size = 1024 * 1024 * 32
                async with connect(
                    str(client.config.host), max_size=max_size
                ) as ws:
                    try:
                        sleep_time = 1
                        models.Welcome.model_validate_json(await ws.recv())

                        async def wait_for_close() -> None:
                            await ws.wait_closed()

                        while True:
                            await client.register_solver(
                                ws, self.config.solver_pairs
                            )

<<<<<<< HEAD
                            instance = await client.get_instance(ws)
                            if not self.config.quiet:
=======
                            instance = await client.get_instance(ws, quiet)
                            if not quiet:
>>>>>>> 5768868b
                                asyncio.create_task(
                                    client.start_countdown(
                                        2700, "Match ending in "
                                    )
                                )

                            close_task = asyncio.create_task(wait_for_close())

<<<<<<< HEAD
                        async def run_solvers() -> None:
                            tasks = [
                                asyncio.create_task(
                                    client.run_solver(ws, x)
                                )
                                for x in self.config.solvers
                            ]
                            await asyncio.gather(*tasks)

                        # TODO: Serialize recv calls
                        while True:
                            await client.register_solver(ws)
                            instance = await client.get_instance(ws)
                            close_task = asyncio.create_task(wait_for_close())
=======
>>>>>>> 5768868b
                            async def run_solvers() -> None:
                                tasks = []
                                lock = asyncio.Lock()
                                try:
                                    tasks = [
                                        asyncio.create_task(
                                            client.run_solver(
                                                ws, x, instance, lock
                                            )
                                        )
                                        for x in self.config.solver_pairs
                                    ]
                                    await asyncio.gather(*tasks)
                                except asyncio.CancelledError:
                                    for t in tasks:
                                        t.cancel()

<<<<<<< HEAD

=======
>>>>>>> 5768868b
                            solvers_task = asyncio.create_task(run_solvers())

                            done, pending = await asyncio.wait(
                                [close_task, solvers_task],
                                return_when=asyncio.FIRST_COMPLETED,
                            )

                            for task in pending:
                                task.cancel()
                    except OSError as e:
                        # TODO: we do not want to catch OSErrors from inside,
                        # so let us just repackage it for now
                        raise RuntimeError(e) from e
            except (OSError, WebSocketException) as e:
                logger.error(
                    f"Error: Connection failed: {e} "
                    "Waiting for server to come back up. "
                    f"Retry in {sleep_time} seconds. "
                )
                await asyncio.sleep(sleep_time)
                sleep_time *= 2
                if sleep_time > 60:
                    sleep_time = 60


async def cli(args: argparse.Namespace) -> None:
    config = CLIConfig.load_config(args.config)

    try:
        config.overwrite(args)
    except ValueError:
        logger.error(
            "Error: Please provide the same number of solvers and tokens."
        )
        return

    app = SatCLI(config)

    if args.command == "run":
        await app.run(app.config)
    elif args.command == "show":
        app.config.show_config()
    elif args.command == "set":
        app.configure(args)


def main() -> None:
    parser = argparse.ArgumentParser(description="League of Solvers CLI.")
    parser.add_argument(
        "--config",
        help="Configuration file.",
        type=Path,
        default=Path(__file__).parent.parent.parent / "configs/default.json",
    )
    parser.add_argument(
        "--version",
        default=False,
        action="store_true",
    )
    parser.add_argument(
        "-v",
        "--verbose",
        help="Print verbose information.",
        dest="log_level",
        const=logging.INFO,
        action="store_const",
    )
    parser.add_argument(
        "--debug",
        help="Enable debug information.",
        dest="log_level",
        const=logging.DEBUG,
        action="store_const",
    )

    parser.add_argument(
        "--quiet",
        default=False,
        action="store_true",
        help="Disable countdown display.",
    )

    subparsers = parser.add_subparsers(
        dest="command", help="Available commands"
    )

    run_parser = subparsers.add_parser(
        "run", help="Register and run the solvers."
    )
    run_parser.add_argument(
        "--solvers",
        nargs="+",
        help="Paths to one or more SAT solver binaries.",
    )
    run_parser.add_argument(
        "--output",
        help="Path to the file where you want the solution to be written. ",
    )
    run_parser.add_argument(
        "--tokens",
        nargs="+",
        help="Token for the solvers obtained from 'http://los.npify.com'.",
    )

    # Subcommand: show
    subparsers.add_parser("show", help="Show the current configuration.")

    # Subcommand: set
    set_parser = subparsers.add_parser("set", help="Set the path.")
    set_parser.add_argument(
        "--solvers",
        nargs="+",
        help="Paths to one or more SAT solver binaries.",
    )
    set_parser.add_argument(
        "--output",
        help="Path to the file where you want the solution to be written.",
    )
    set_parser.add_argument(
        "--tokens",
        nargs="+",
        help="Token for the solver obtained from 'http://los.npify.com'.",
    )

    args = parser.parse_args()

    if args.version:
        print("version:", __version__)

    if not args.command:
        print("No command given. Use --help for help.")

    logging.basicConfig(level=args.log_level)
    try:
        asyncio.run(cli(args))
    except KeyboardInterrupt as e:
<<<<<<< HEAD
        if args.log_level != logging.DEBUG:
=======
        if not args.log_level == logging.DEBUG:
>>>>>>> 5768868b
            logger.info("Got KeyboardInterrupt, Goodbye!")
        else:
            raise e from e
    except Exception as e:
        if args.log_level == logging.DEBUG:
            raise e from e
        else:
            logger.error(f"Error: {e}")<|MERGE_RESOLUTION|>--- conflicted
+++ resolved
@@ -31,9 +31,7 @@
         if args.token:
             logger.info(f"Tokens added: {args.token}")
 
-        print(self.config)
         self.config.save_config(args.config)
-        # print(self.config)
 
     async def run(self, config: CLIConfig) -> None:
         if not (
@@ -66,47 +64,24 @@
                     try:
                         sleep_time = 1
                         models.Welcome.model_validate_json(await ws.recv())
-
-                        async def wait_for_close() -> None:
-                            await ws.wait_closed()
-
                         while True:
                             await client.register_solver(
                                 ws, self.config.solver_pairs
                             )
-
-<<<<<<< HEAD
                             instance = await client.get_instance(ws)
+
                             if not self.config.quiet:
-=======
-                            instance = await client.get_instance(ws, quiet)
-                            if not quiet:
->>>>>>> 5768868b
                                 asyncio.create_task(
                                     client.start_countdown(
                                         2700, "Match ending in "
                                     )
                                 )
 
+                            async def wait_for_close() -> None:
+                                await ws.close()
+
                             close_task = asyncio.create_task(wait_for_close())
 
-<<<<<<< HEAD
-                        async def run_solvers() -> None:
-                            tasks = [
-                                asyncio.create_task(
-                                    client.run_solver(ws, x)
-                                )
-                                for x in self.config.solvers
-                            ]
-                            await asyncio.gather(*tasks)
-
-                        # TODO: Serialize recv calls
-                        while True:
-                            await client.register_solver(ws)
-                            instance = await client.get_instance(ws)
-                            close_task = asyncio.create_task(wait_for_close())
-=======
->>>>>>> 5768868b
                             async def run_solvers() -> None:
                                 tasks = []
                                 lock = asyncio.Lock()
@@ -124,10 +99,6 @@
                                     for t in tasks:
                                         t.cancel()
 
-<<<<<<< HEAD
-
-=======
->>>>>>> 5768868b
                             solvers_task = asyncio.create_task(run_solvers())
 
                             done, pending = await asyncio.wait(
@@ -264,11 +235,7 @@
     try:
         asyncio.run(cli(args))
     except KeyboardInterrupt as e:
-<<<<<<< HEAD
         if args.log_level != logging.DEBUG:
-=======
-        if not args.log_level == logging.DEBUG:
->>>>>>> 5768868b
             logger.info("Got KeyboardInterrupt, Goodbye!")
         else:
             raise e from e
