--- conflicted
+++ resolved
@@ -42,11 +42,7 @@
             self.response_ok(await ws.recv())
             logger.info(f"Solver at {solver_path} registered")
 
-<<<<<<< HEAD
     async def get_instance(self, ws: ClientConnection) -> bytes:
-=======
-    async def get_instance(self, ws: ClientConnection, quiet: bool) -> bytes:
->>>>>>> 5768868b
         await ws.send(models.RequestInstance().model_dump_json())
         self.response_ok(await ws.recv())
         encrypted_instance = await ws.recv()
@@ -77,15 +73,11 @@
         ws: ClientConnection,
         solver: Tuple[Path, str],
         instance: bytes,
-<<<<<<< HEAD
-=======
         lock: asyncio.Lock,
->>>>>>> 5768868b
     ) -> None:
         with open(self.config.output / self.config.problem_path, "w") as f:
             f.write(instance.decode())
 
-<<<<<<< HEAD
         if not self.config.quiet:
             await ws.send(models.RequestStatus().model_dump_json())
             msg = self.response_ok(await ws.recv())
@@ -94,8 +86,6 @@
                 self.start_countdown(status.remaining, "Match ending in ")
             )
 
-=======
->>>>>>> 5768868b
         logger.info("Running solver...")
 
         result = await self.execute(solver[0])
